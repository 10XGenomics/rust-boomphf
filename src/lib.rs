// Copyright (c) 2017 10X Genomics, Inc. All rights reserved.
// Copyright (c) 2015 Guillaume Rizk
// Some portions of this code are derived from https://github.com/rizkg/BBHash (MIT license)

//! ### boomphf - Fast and scalable minimal perfect hashing for massive key sets
//! A Rust implementation of the BBHash method for constructing minimal perfect hash functions,
//! as described in "Fast and scalable minimal perfect hashing for massive key sets"
//! [https://arxiv.org/abs/1702.03154](https://arxiv.org/abs/1702.03154). The library generates
//! a minimal perfect hash function (MPHF) for a collection of hashable objects. Note: minimal
//! perfect hash functions can only be used with the set of objects used when hash function
//! was created. Hashing a new object will return an arbitrary hash value. If your use case
//! may result in hashing new values, you will need an auxiliary scheme to detect this condition.
//!
//! ```
//! use boomphf::*;
//! // Generate MPHF
//! let possible_objects = vec![1, 10, 1000, 23, 457, 856, 845, 124, 912];
//! let n = possible_objects.len();
//! let phf = Mphf::new(1.7, &possible_objects, None);
//! // Get hash value of all objects
//! let mut hashes = Vec::new();
//! for v in possible_objects {
//!		hashes.push(phf.hash(&v));
//!	}
//!	hashes.sort();
//!
//! // Expected hash output is set of all integers from 0..n
//! let expected_hashes: Vec<u64> = (0 .. n as u64).collect();
//!	assert!(hashes == expected_hashes)
//! ```

extern crate fnv;
extern crate heapsize;
extern crate rayon;

#[macro_use]
extern crate log;

#[cfg(feature = "serde")]
#[macro_use]
extern crate serde;

use heapsize::HeapSizeOf;
use rayon::prelude::*;

mod bitvector;
use bitvector::*;

use std::fmt::Debug;
use std::hash::Hash;
use std::hash::Hasher;
use std::marker::PhantomData;

/// A minimal perfect hash function over a set of objects of type `T`.
#[derive(Debug)]
#[cfg_attr(feature = "serde", derive(Serialize, Deserialize))]
pub struct Mphf<T> {
    bitvecs: Vec<BitVector>,
    ranks: Vec<Vec<u64>>,
    phantom: PhantomData<T>,
}

impl<T> HeapSizeOf for Mphf<T> {
    fn heap_size_of_children(&self) -> usize {
        self.bitvecs.heap_size_of_children() + self.ranks.heap_size_of_children()
    }
}

<<<<<<< HEAD
=======
#[inline]
>>>>>>> 40dafb0c
fn hash_with_seed<T: Hash>(iter: u64, v: &T) -> u64 {
    let mut state = fnv::FnvHasher::with_key(iter);
    v.hash(&mut state);
    state.finish()
}

impl<'a, T: 'a + Hash + Clone + Debug> Mphf<T> {
    pub fn new_with_key<I>(gamma: f64, objects: &'a I, max_iters: Option<u64>, n: usize) -> Mphf<T>
    where
        &'a I: IntoIterator<Item = T>,
    {
        let mut iter = 0;
        let mut bitvecs = Vec::new();
        let done_keys = BitVector::new(std::cmp::max(255, n));

        assert!(gamma > 1.01);

        loop {
            if max_iters.is_some() && iter > max_iters.unwrap() {
                error!("ran out of key space. items: {:?}", done_keys.len());
                panic!("counldn't find unique hashes");
            }

            let keys_remaining = if iter == 0 { n } else { n - done_keys.len() };

            let size = std::cmp::max(255, (gamma * keys_remaining as f64) as u64);

            let a = BitVector::new(size as usize);
            let collide = BitVector::new(size as usize);

            let seed = iter;

            let mut keys_index = 0;
            for v in objects {
                if !done_keys.contains(keys_index) {
                    let idx = hash_with_seed(seed, &v) % size;

                    if collide.contains(idx as usize) {
                        keys_index += 1;
                        continue;
                    }
                    let a_was_set = !a.insert(idx as usize);
                    if a_was_set {
                        collide.insert(idx as usize);
                    }
                }
                keys_index += 1;
            }

            keys_index = 0;
            for v in objects {
                if !done_keys.contains(keys_index) {
                    let idx = hash_with_seed(seed, &v) % size;

                    if collide.contains(idx as usize) {
                        a.remove(idx as usize);
                    } else {
                        done_keys.insert(keys_index as usize);
                    }
                }
                keys_index += 1;
            }

            bitvecs.push(a);
            if done_keys.len() == n {
                break;
            }
            iter += 1;
        }

        let ranks = Self::compute_ranks(&bitvecs);
        let r = Mphf {
            bitvecs: bitvecs,
            ranks: ranks,
            phantom: PhantomData,
        };
        let sz = r.heap_size_of_children();
        info!(
            "\nItems: {}, Mphf Size: {}, Bits/Item: {}",
            n,
            sz,
            (sz * 8) as f32 / n as f32
        );
        r
    }
}

impl<T: Hash + Clone + Debug> Mphf<T> {
    /// Generate a minimal perfect hash function for the set of `objects`.
    /// `objects` must not contain any duplicate items.
    /// `gamma` controls the tradeoff between the construction-time and run-time speed,
    /// and the size of the datastructure representing the hash function. See the paper for details.
    /// `max_iters` - None to never stop trying to find a perfect hash (safe if no duplicates).
    pub fn new(gamma: f64, objects: &Vec<T>, max_iters: Option<u64>) -> Mphf<T> {
        let n = objects.len();
        let mut bitvecs = Vec::new();
        let mut iter = 0;
        let mut redo_keys = Vec::new();

        assert!(gamma > 1.01);

        loop {
            // this scope structure is needed to allow keys to be
            // the 'objects' reference on the first loop, and a reference
            // to 'redo_keys' on subsequent iterations.
            redo_keys = {
                let keys = if iter == 0 { objects } else { &redo_keys };

                if max_iters.is_some() && iter > max_iters.unwrap() {
<<<<<<< HEAD
                    error!("ran out of key space. items: {:?}", keys);
=======
                    println!("ran out of key space. items: {:?}", keys);
>>>>>>> 40dafb0c
                    panic!("counldn't find unique hashes");
                }

                let size = std::cmp::max(255, (gamma * keys.len() as f64) as u64);
                let a = BitVector::new(size as usize);
                let collide = BitVector::new(size as usize);

                let seed = iter;

                for v in keys.iter() {
                    let idx = hash_with_seed(seed, v) % size;

                    if collide.contains(idx as usize) {
                        continue;
                    }

                    let a_was_set = !a.insert(idx as usize);
                    if a_was_set {
                        collide.insert(idx as usize);
                    }
                }

                let mut redo_keys_tmp = Vec::new();
                for v in keys.iter() {
                    let idx = hash_with_seed(seed, v) % size;

                    if collide.contains(idx as usize) {
                        redo_keys_tmp.push(v.clone());
                        a.remove(idx as usize);
                    }
                }

                bitvecs.push(a);
                redo_keys_tmp
            };

            if redo_keys.len() == 0 {
                break;
            }
            iter += 1;
        }

        let ranks = Self::compute_ranks(&bitvecs);
        let r = Mphf {
            bitvecs: bitvecs,
            ranks: ranks,
            phantom: PhantomData,
        };
        let sz = r.heap_size_of_children();
<<<<<<< HEAD
        info!(
=======
        println!(
>>>>>>> 40dafb0c
            "\nItems: {}, Mphf Size: {}, Bits/Item: {}",
            n,
            sz,
            (sz * 8) as f32 / n as f32
        );
        r
    }

    fn compute_ranks(bvs: &Vec<BitVector>) -> Vec<Vec<u64>> {
        let mut ranks = Vec::new();
        let mut pop = 0 as u64;

        for bv in bvs {
            let mut rank: Vec<u64> = Vec::new();
            for i in 0..bv.num_words() {
                let v = bv.get_word(i);

                if i % 8 == 0 {
                    rank.push(pop)
                }

                pop += v.count_ones() as u64;
            }

            ranks.push(rank)
        }

        ranks
    }

    #[inline]
    fn get_rank(&self, hash: u64, i: usize) -> u64 {
        let idx = hash as usize;
        let bv = self.bitvecs.get(i).expect("that level doesn't exist");
        let ranks = self.ranks.get(i).expect("that level doesn't exist");

        // Last pre-computed rank
        let mut rank = ranks[idx / 512];

        // Add rank of intervening words
        for j in (idx / 64) & !7..idx / 64 {
            rank += bv.get_word(j).count_ones() as u64;
        }

        // Add rank of final word up to hash
        let final_word = bv.get_word(idx / 64);
        if idx % 64 > 0 {
            rank += (final_word << (64 - (idx % 64))).count_ones() as u64;
        }
        rank
    }

    /// Compute the hash value of `item`. This method should only be used
    /// with items known to be in construction set. Use `try_hash` if you cannot
    /// guarantee that `item` was in the construction set. If `item` was not present
    /// in the construction set this function may panic.
    pub fn hash(&self, item: &T) -> u64 {
        for (iter, bv) in self.bitvecs.iter().enumerate() {
            let hash = hash_with_seed(iter as u64, item) % (bv.capacity() as u64);

            if bv.contains(hash as usize) {
                return self.get_rank(hash, iter);
            }
        }

        unreachable!("must find a hash value");
    }

    /// Compute the hash value of `item`. If `item` was not present
    /// in the set of objects used to construct the hash function, the return
    /// value will an arbitrary value Some(x), or None.
    pub fn try_hash(&self, item: &T) -> Option<u64> {
        for (iter, bv) in self.bitvecs.iter().enumerate() {
            let hash = hash_with_seed(iter as u64, item) % (bv.capacity() as u64);

            if bv.contains(hash as usize) {
                return Some(self.get_rank(hash, iter));
            }
        }

        None
    }
}

impl<T: Hash + Clone + Debug + Sync + Send> Mphf<T> {
    /// Same as `new`, but parallelizes work on the rayon default Rayon threadpool.
    /// Configure the number of threads on that threadpool to control CPU usage.
    pub fn new_parallel(gamma: f64, objects: &Vec<T>, max_iters: Option<u64>) -> Mphf<T> {
        let n = objects.len();
        let mut bitvecs = Vec::new();
        let mut iter = 0;
        let mut redo_keys = Vec::new();

        assert!(gamma > 1.01);

        loop {
            // this scope structure is needed to allow keys to be
            // the 'objects' reference on the first loop, and a reference
            // to 'redo_keys' on subsequent iterations.
            redo_keys = {
                let keys = if iter == 0 { objects } else { &redo_keys };

                if max_iters.is_some() && iter > max_iters.unwrap() {
                    println!("ran out of key space. items: {:?}", keys);
                    panic!("counldn't find unique hashes");
                }

                let size = std::cmp::max(255, (gamma * keys.len() as f64) as u64);
                let a = BitVector::new(size as usize);
                let collide = BitVector::new(size as usize);

                let seed = iter;

                (&keys).par_chunks(1 << 16).for_each(|chnk| {
                    for v in chnk.iter() {
                        let idx = hash_with_seed(seed, v) % size;
<<<<<<< HEAD

                        if collide.contains(idx as usize) {
                            continue;
                        }

                        let a_was_set = !a.insert(idx as usize);
                        if a_was_set {
                            collide.insert(idx as usize);
                        }
                    }
                });

                let redo_keys_tmp: Vec<T> = (&keys)
                    .par_chunks(1 << 16)
                    .flat_map(|chnk| {
                        let mut redo_keys_chunk = Vec::new();

=======

                        if collide.contains(idx as usize) {
                            continue;
                        }

                        let a_was_set = !a.insert(idx as usize);
                        if a_was_set {
                            collide.insert(idx as usize);
                        }
                    }
                });

                let redo_keys_tmp: Vec<T> = (&keys)
                    .par_chunks(1 << 16)
                    .flat_map(|chnk| {
                        let mut redo_keys_chunk = Vec::new();

>>>>>>> 40dafb0c
                        for v in chnk.iter() {
                            let idx = hash_with_seed(seed, v) % size;

                            if collide.contains(idx as usize) {
                                redo_keys_chunk.push(v.clone());
                                a.remove(idx as usize);
                            }
                        }

                        redo_keys_chunk
                    })
                    .collect();

                bitvecs.push(a);
                redo_keys_tmp
            };

            if redo_keys.len() == 0 {
                break;
            }
            iter += 1;
        }

        let ranks = Self::compute_ranks(&bitvecs);
        let r = Mphf {
            bitvecs: bitvecs,
            ranks: ranks,
            phantom: PhantomData,
        };
        let sz = r.heap_size_of_children();
<<<<<<< HEAD
        info!(
=======
        println!(
>>>>>>> 40dafb0c
            "Items: {}, Mphf Size: {}, Bits/Item: {}",
            n,
            sz,
            (sz * 8) as f32 / n as f32
        );
        r
    }
}

////////////////////////////////
// Adding Support for new BoomHashMap object
////////////////////////////////
#[derive(Debug)]
#[cfg_attr(feature = "serde", derive(Serialize, Deserialize))]
pub struct BoomHashMap<K: Hash, D> {
    mphf: Mphf<K>,
    keys: Vec<K>,
    values: Vec<D>,
<<<<<<< HEAD
}

pub struct BoomIterator<'a, K: Hash + 'a, D: 'a> {
    hash: &'a BoomHashMap<K, D>,
    index: usize,
}

impl<'a, K: Hash, D> Iterator for BoomIterator<'a, K, D> {
    type Item = (&'a K, &'a D);

    fn next(&mut self) -> Option<Self::Item> {
        if self.index == self.hash.keys.len() {
            return None;
        }

        let elements = Some((&self.hash.keys[self.index], &self.hash.values[self.index]));
        self.index += 1;

        elements
    }
}

impl<'a, K: Hash, D> IntoIterator for &'a BoomHashMap<K, D> {
    type Item = (&'a K, &'a D);
    type IntoIter = BoomIterator<'a, K, D>;

    fn into_iter(self) -> BoomIterator<'a, K, D> {
        BoomIterator {
            hash: self,
            index: 0,
        }
    }
}

impl<K, D> BoomHashMap<K, D>
where
    K: Clone + Hash + Debug + PartialEq + Send + Sync,
    D: Debug,
{
    pub fn new_parallel(mut keys: Vec<K>, mut data: Vec<D>) -> BoomHashMap<K, D> {
        let mphf = Mphf::new_parallel(1.7, &keys, None);
        // trick taken from :
        // https://github.com/10XDev/cellranger/blob/master/lib/rust/detect_chemistry/src/index.rs#L123
        info!("Done Making hash, Now sorting the data according to hash.");
        for i in 0..keys.len() {
            loop {
                let kmer_slot = mphf.hash(&keys[i]) as usize;
                if i == kmer_slot {
                    break;
                }
                keys.swap(i, kmer_slot);
                data.swap(i, kmer_slot);
            }
        }
        BoomHashMap {
            mphf: mphf,
            keys: keys,
            values: data,
        }
    }
=======
>>>>>>> 40dafb0c
}

impl<K, D> BoomHashMap<K, D>
where
    K: Clone + Hash + Debug + PartialEq,
    D: Debug,
{
    pub fn new(mut keys: Vec<K>, mut data: Vec<D>) -> BoomHashMap<K, D> {
        let mphf = Mphf::new(1.7, &keys, None);
        // trick taken from :
        // https://github.com/10XDev/cellranger/blob/master/lib/rust/detect_chemistry/src/index.rs#L123
        for i in 0..keys.len() {
            loop {
                let kmer_slot = mphf.hash(&keys[i]) as usize;
                if i == kmer_slot {
                    break;
                }
                keys.swap(i, kmer_slot);
                data.swap(i, kmer_slot);
            }
        }
        BoomHashMap {
            mphf: mphf,
            keys: keys,
            values: data,
        }
    }

    pub fn get(&self, kmer: &K) -> Option<&D> {
<<<<<<< HEAD
        let maybe_pos = self.mphf.try_hash(kmer);
=======
        let maybe_pos = self.mphf.try_hash(&kmer);
>>>>>>> 40dafb0c
        match maybe_pos {
            Some(pos) => {
                let hashed_kmer = &self.keys[pos as usize];
                if *kmer == hashed_kmer.clone() {
                    Some(&self.values[pos as usize])
                } else {
                    None
                }
            }
            None => None,
        }
    }
<<<<<<< HEAD

=======
>>>>>>> 40dafb0c
    pub fn get_key_id(&self, kmer: &K) -> Option<usize> {
        let maybe_pos = self.mphf.try_hash(&kmer);
        match maybe_pos {
            Some(pos) => {
                let hashed_kmer = &self.keys[pos as usize];
                if *kmer == hashed_kmer.clone() {
                    Some(pos as usize)
                } else {
                    None
                }
            }
            None => None,
        }
    }

    pub fn len(&self) -> usize {
        self.keys.len()
    }

    pub fn get_key(&self, id: usize) -> Option<&K> {
        let max_key_id = self.len();
        if id > max_key_id {
            None
        } else {
            Some(&self.keys[id])
        }
    }
}

// BoomHash with mutiple data
#[derive(Debug)]
#[cfg_attr(feature = "serde", derive(Serialize, Deserialize))]
pub struct BoomHashMap2<K: Hash, D1, D2> {
    mphf: Mphf<K>,
    keys: Vec<K>,
    values: Vec<D1>,
    aux_values: Vec<D2>,
<<<<<<< HEAD
}

pub struct Boom2Iterator<'a, K: Hash + 'a, D1: 'a, D2: 'a> {
    hash: &'a BoomHashMap2<K, D1, D2>,
    index: usize,
}

impl<'a, K: Hash, D1, D2> Iterator for Boom2Iterator<'a, K, D1, D2> {
    type Item = (&'a K, &'a D1, &'a D2);

    fn next(&mut self) -> Option<Self::Item> {
        if self.index == self.hash.keys.len() {
            return None;
        }

        let elements = Some((
            &self.hash.keys[self.index],
            &self.hash.values[self.index],
            &self.hash.aux_values[self.index],
        ));
        self.index += 1;
        elements
    }
}

impl<'a, K: Hash, D1, D2> IntoIterator for &'a BoomHashMap2<K, D1, D2> {
    type Item = (&'a K, &'a D1, &'a D2);
    type IntoIter = Boom2Iterator<'a, K, D1, D2>;

    fn into_iter(self) -> Boom2Iterator<'a, K, D1, D2> {
        Boom2Iterator {
            hash: self,
            index: 0,
        }
    }
=======
>>>>>>> 40dafb0c
}

impl<K, D1, D2> BoomHashMap2<K, D1, D2>
where
<<<<<<< HEAD
    K: Clone + Hash + Debug + PartialEq + Send + Sync,
    D1: Debug,
    D2: Debug,
{
    pub fn new_parallel(
        mut keys: Vec<K>,
        mut data: Vec<D1>,
        mut aux_data: Vec<D2>,
    ) -> BoomHashMap2<K, D1, D2> {
        let mphf = Mphf::new_parallel(1.7, &keys, None);
        // trick taken from :
        // https://github.com/10XDev/cellranger/blob/master/lib/rust/detect_chemistry/src/index.rs#L123
        info!("Done Making hash, Now sorting the data according to hash.");
        for i in 0..keys.len() {
            loop {
                let kmer_slot = mphf.hash(&keys[i]) as usize;
                if i == kmer_slot {
                    break;
                }
                keys.swap(i, kmer_slot);
                data.swap(i, kmer_slot);
                aux_data.swap(i, kmer_slot);
            }
        }
        BoomHashMap2 {
            mphf: mphf,
            keys: keys,
            values: data,
            aux_values: aux_data,
        }
    }
}

impl<K, D1, D2> BoomHashMap2<K, D1, D2>
where
=======
>>>>>>> 40dafb0c
    K: Clone + Hash + Debug + PartialEq,
    D1: Debug,
    D2: Debug,
{
    pub fn new(
        mut keys: Vec<K>,
        mut data: Vec<D1>,
        mut aux_data: Vec<D2>,
    ) -> BoomHashMap2<K, D1, D2> {
        let mphf = Mphf::new(1.7, &keys, None);
        // trick taken from :
        // https://github.com/10XDev/cellranger/blob/master/lib/rust/detect_chemistry/src/index.rs#L123
<<<<<<< HEAD
        info!("Done Making hash, Now sorting the data according to hash.");
=======
        println!("Done Making hash, Now sorting the data according to hash.");
>>>>>>> 40dafb0c
        for i in 0..keys.len() {
            loop {
                let kmer_slot = mphf.hash(&keys[i]) as usize;
                if i == kmer_slot {
                    break;
                }
                keys.swap(i, kmer_slot);
                data.swap(i, kmer_slot);
                aux_data.swap(i, kmer_slot);
            }
        }
        BoomHashMap2 {
            mphf: mphf,
            keys: keys,
            values: data,
            aux_values: aux_data,
        }
    }

    pub fn get(&self, kmer: &K) -> Option<(&D1, &D2)> {
<<<<<<< HEAD
        let maybe_pos = self.mphf.try_hash(kmer);
=======
        let maybe_pos = self.mphf.try_hash(&kmer);
>>>>>>> 40dafb0c
        match maybe_pos {
            Some(pos) => {
                let hashed_kmer = &self.keys[pos as usize];
                if *kmer == hashed_kmer.clone() {
                    Some((&self.values[pos as usize], &self.aux_values[pos as usize]))
                } else {
                    None
                }
            }
            None => None,
        }
    }

    pub fn get_key_id(&self, kmer: &K) -> Option<usize> {
        let maybe_pos = self.mphf.try_hash(&kmer);
        match maybe_pos {
            Some(pos) => {
                let hashed_kmer = &self.keys[pos as usize];
                if *kmer == hashed_kmer.clone() {
                    Some(pos as usize)
                } else {
                    None
                }
            }
            None => None,
        }
    }

    pub fn len(&self) -> usize {
        self.keys.len()
    }

    pub fn get_key(&self, id: usize) -> Option<&K> {
        let max_key_id = self.len();
        if id > max_key_id {
            None
        } else {
            Some(&self.keys[id])
        }
    }
}

<<<<<<< HEAD
//No Key Hash map
#[derive(Debug)]
#[cfg_attr(feature = "serde", derive(Serialize, Deserialize))]
pub struct NoKeyBoomHashMap2<K, D1, D2> {
    pub mphf: Mphf<K>,
    pub phantom: PhantomData<K>,
    pub values: Vec<D1>,
    pub aux_values: Vec<D2>,
}

impl<K, D1, D2> NoKeyBoomHashMap2<K, D1, D2>
where
    K: Clone + Hash + Debug + PartialEq + Send + Sync,
    D1: Debug,
    D2: Debug,
{
    pub fn new_parallel(
        mut keys: Vec<K>,
        mut data: Vec<D1>,
        mut aux_data: Vec<D2>,
    ) -> NoKeyBoomHashMap2<K, D1, D2> {
        let mphf = Mphf::new_parallel(1.7, &keys, None);
        // trick taken from :
        // https://github.com/10XDev/cellranger/blob/master/lib/rust/detect_chemistry/src/index.rs#L123
        info!("Done Making hash, Now sorting the data according to hash.");
        for i in 0..keys.len() {
            loop {
                let kmer_slot = mphf.hash(&keys[i]) as usize;
                if i == kmer_slot {
                    break;
                }
                keys.swap(i, kmer_slot);
                data.swap(i, kmer_slot);
                aux_data.swap(i, kmer_slot);
            }
        }
        NoKeyBoomHashMap2 {
            mphf: mphf,
            phantom: PhantomData,
            values: data,
            aux_values: aux_data,
        }
    }

    pub fn get(&self, kmer: &K) -> Option<(&D1, &D2)> {
        let maybe_pos = self.mphf.try_hash(kmer);
        match maybe_pos {
            Some(pos) => Some((&self.values[pos as usize], &self.aux_values[pos as usize])),
            _ => None,
        }
    }
}

=======
>>>>>>> 40dafb0c
#[cfg(test)]
#[macro_use]
extern crate quickcheck;

#[cfg(test)]
mod tests {

    use super::*;
    use std::collections::HashSet;
    use std::iter::FromIterator;

    /// Check that a Minimal perfect hash function (MPHF) is generated for the set xs
    fn check_mphf<T>(xs: HashSet<T>) -> bool
    where
        T: Sync + Hash + PartialEq + Eq + Clone + Debug,
    {
        check_mphf_serial(&xs) && check_mphf_parallel(&xs)
    }

    /// Check that a Minimal perfect hash function (MPHF) is generated for the set xs
    fn check_mphf_serial<T>(xs: &HashSet<T>) -> bool
    where
        T: Hash + PartialEq + Eq + Clone + Debug,
    {
        let mut xsv: Vec<T> = Vec::new();
        xsv.extend(xs.iter().cloned());
        let n = xsv.len();

        // Generate the MPHF
        let phf = Mphf::new(1.7, &xsv, None);

        // Hash all the elements of xs
        let mut hashes = Vec::new();

        for v in xsv {
            hashes.push(phf.hash(&v));
        }

        hashes.sort();

        // Hashes must equal 0 .. n
        let gt: Vec<u64> = (0..n as u64).collect();
        hashes == gt
    }

    /// Check that a Minimal perfect hash function (MPHF) is generated for the set xs
    fn check_mphf_parallel<T>(xs: &HashSet<T>) -> bool
    where
        T: Sync + Hash + PartialEq + Eq + Clone + Debug,
    {
        let mut xsv: Vec<T> = Vec::new();
        xsv.extend(xs.iter().cloned());
        let n = xsv.len();

        // Generate the MPHF
        let phf = Mphf::new(1.7, &xsv, None);

        // Hash all the elements of xs
        let mut hashes = Vec::new();

        for v in xsv {
            hashes.push(phf.hash(&v));
        }

        hashes.sort();

        // Hashes must equal 0 .. n
        let gt: Vec<u64> = (0..n as u64).collect();
        hashes == gt
    }

    quickcheck! {
        fn check_string(v: HashSet<Vec<String>>) -> bool {
            check_mphf(v)
        }
    }

    quickcheck! {
        fn check_u32(v: HashSet<u32>) -> bool {
            check_mphf(v)
        }
    }

    quickcheck! {
        fn check_isize(v: HashSet<isize>) -> bool {
            check_mphf(v)
        }
    }

    quickcheck! {
        fn check_u64(v: HashSet<u64>) -> bool {
            check_mphf(v)
        }
    }

    quickcheck! {
        fn check_vec_u8(v: HashSet<Vec<u8>>) -> bool {
            check_mphf(v)
        }
    }

    #[test]
    fn from_ints_serial() {
        let items = (0..1000000).map(|x| x * 2);
        assert!(check_mphf_serial(&HashSet::from_iter(items)));
    }

    #[test]
    fn from_ints_parallel() {
        let items = (0..1000000).map(|x| x * 2);
        assert!(check_mphf_parallel(&HashSet::from_iter(items)));
    }

    use heapsize::HeapSizeOf;
    #[test]
    fn test_heap_size_vec() {
        let mut vs = Vec::new();
<<<<<<< HEAD
        for v in 0..100 {
=======
        for _ in 0..100 {
>>>>>>> 40dafb0c
            let vn = vec![123usize; 100];
            vs.push(vn);
        }
        println!("heap_size: {}", vs.heap_size_of_children());
        assert!(vs.heap_size_of_children() > 80000);
    }

    #[test]
    fn test_heap_size_bv() {
        let bv = BitVector::new(100000);
        println!("heap_size: {}", bv.heap_size_of_children());
        assert!(bv.heap_size_of_children() > 100000 / 64);
    }
}<|MERGE_RESOLUTION|>--- conflicted
+++ resolved
@@ -66,10 +66,7 @@
     }
 }
 
-<<<<<<< HEAD
-=======
 #[inline]
->>>>>>> 40dafb0c
 fn hash_with_seed<T: Hash>(iter: u64, v: &T) -> u64 {
     let mut state = fnv::FnvHasher::with_key(iter);
     v.hash(&mut state);
@@ -179,11 +176,7 @@
                 let keys = if iter == 0 { objects } else { &redo_keys };
 
                 if max_iters.is_some() && iter > max_iters.unwrap() {
-<<<<<<< HEAD
                     error!("ran out of key space. items: {:?}", keys);
-=======
-                    println!("ran out of key space. items: {:?}", keys);
->>>>>>> 40dafb0c
                     panic!("counldn't find unique hashes");
                 }
 
@@ -233,11 +226,7 @@
             phantom: PhantomData,
         };
         let sz = r.heap_size_of_children();
-<<<<<<< HEAD
         info!(
-=======
-        println!(
->>>>>>> 40dafb0c
             "\nItems: {}, Mphf Size: {}, Bits/Item: {}",
             n,
             sz,
@@ -354,8 +343,6 @@
                 (&keys).par_chunks(1 << 16).for_each(|chnk| {
                     for v in chnk.iter() {
                         let idx = hash_with_seed(seed, v) % size;
-<<<<<<< HEAD
-
                         if collide.contains(idx as usize) {
                             continue;
                         }
@@ -372,25 +359,6 @@
                     .flat_map(|chnk| {
                         let mut redo_keys_chunk = Vec::new();
 
-=======
-
-                        if collide.contains(idx as usize) {
-                            continue;
-                        }
-
-                        let a_was_set = !a.insert(idx as usize);
-                        if a_was_set {
-                            collide.insert(idx as usize);
-                        }
-                    }
-                });
-
-                let redo_keys_tmp: Vec<T> = (&keys)
-                    .par_chunks(1 << 16)
-                    .flat_map(|chnk| {
-                        let mut redo_keys_chunk = Vec::new();
-
->>>>>>> 40dafb0c
                         for v in chnk.iter() {
                             let idx = hash_with_seed(seed, v) % size;
 
@@ -421,11 +389,7 @@
             phantom: PhantomData,
         };
         let sz = r.heap_size_of_children();
-<<<<<<< HEAD
         info!(
-=======
-        println!(
->>>>>>> 40dafb0c
             "Items: {}, Mphf Size: {}, Bits/Item: {}",
             n,
             sz,
@@ -444,7 +408,6 @@
     mphf: Mphf<K>,
     keys: Vec<K>,
     values: Vec<D>,
-<<<<<<< HEAD
 }
 
 pub struct BoomIterator<'a, K: Hash + 'a, D: 'a> {
@@ -505,8 +468,6 @@
             values: data,
         }
     }
-=======
->>>>>>> 40dafb0c
 }
 
 impl<K, D> BoomHashMap<K, D>
@@ -536,11 +497,7 @@
     }
 
     pub fn get(&self, kmer: &K) -> Option<&D> {
-<<<<<<< HEAD
         let maybe_pos = self.mphf.try_hash(kmer);
-=======
-        let maybe_pos = self.mphf.try_hash(&kmer);
->>>>>>> 40dafb0c
         match maybe_pos {
             Some(pos) => {
                 let hashed_kmer = &self.keys[pos as usize];
@@ -553,10 +510,7 @@
             None => None,
         }
     }
-<<<<<<< HEAD
-
-=======
->>>>>>> 40dafb0c
+
     pub fn get_key_id(&self, kmer: &K) -> Option<usize> {
         let maybe_pos = self.mphf.try_hash(&kmer);
         match maybe_pos {
@@ -594,7 +548,6 @@
     keys: Vec<K>,
     values: Vec<D1>,
     aux_values: Vec<D2>,
-<<<<<<< HEAD
 }
 
 pub struct Boom2Iterator<'a, K: Hash + 'a, D1: 'a, D2: 'a> {
@@ -630,13 +583,10 @@
             index: 0,
         }
     }
-=======
->>>>>>> 40dafb0c
 }
 
 impl<K, D1, D2> BoomHashMap2<K, D1, D2>
 where
-<<<<<<< HEAD
     K: Clone + Hash + Debug + PartialEq + Send + Sync,
     D1: Debug,
     D2: Debug,
@@ -672,8 +622,6 @@
 
 impl<K, D1, D2> BoomHashMap2<K, D1, D2>
 where
-=======
->>>>>>> 40dafb0c
     K: Clone + Hash + Debug + PartialEq,
     D1: Debug,
     D2: Debug,
@@ -686,11 +634,7 @@
         let mphf = Mphf::new(1.7, &keys, None);
         // trick taken from :
         // https://github.com/10XDev/cellranger/blob/master/lib/rust/detect_chemistry/src/index.rs#L123
-<<<<<<< HEAD
         info!("Done Making hash, Now sorting the data according to hash.");
-=======
-        println!("Done Making hash, Now sorting the data according to hash.");
->>>>>>> 40dafb0c
         for i in 0..keys.len() {
             loop {
                 let kmer_slot = mphf.hash(&keys[i]) as usize;
@@ -711,11 +655,7 @@
     }
 
     pub fn get(&self, kmer: &K) -> Option<(&D1, &D2)> {
-<<<<<<< HEAD
         let maybe_pos = self.mphf.try_hash(kmer);
-=======
-        let maybe_pos = self.mphf.try_hash(&kmer);
->>>>>>> 40dafb0c
         match maybe_pos {
             Some(pos) => {
                 let hashed_kmer = &self.keys[pos as usize];
@@ -758,7 +698,6 @@
     }
 }
 
-<<<<<<< HEAD
 //No Key Hash map
 #[derive(Debug)]
 #[cfg_attr(feature = "serde", derive(Serialize, Deserialize))]
@@ -812,8 +751,6 @@
     }
 }
 
-=======
->>>>>>> 40dafb0c
 #[cfg(test)]
 #[macro_use]
 extern crate quickcheck;
@@ -931,11 +868,7 @@
     #[test]
     fn test_heap_size_vec() {
         let mut vs = Vec::new();
-<<<<<<< HEAD
-        for v in 0..100 {
-=======
         for _ in 0..100 {
->>>>>>> 40dafb0c
             let vn = vec![123usize; 100];
             vs.push(vn);
         }
