--- conflicted
+++ resolved
@@ -30,10 +30,6 @@
 use std::fmt;
 use std::mem;
 use std::sync::atomic::{AtomicUsize, Ordering};
-<<<<<<< HEAD
-=======
-
->>>>>>> 40dafb0c
 
 #[cfg(feature = "serde")]
 #[macro_use]
@@ -71,10 +67,6 @@
 where
     D: serde::Deserializer<'de>,
 {
-<<<<<<< HEAD
-=======
-    use std::marker::PhantomData;
->>>>>>> 40dafb0c
     struct AtomicUsizeSeqVisitor;
 
     impl<'de> serde::de::Visitor<'de> for AtomicUsizeSeqVisitor {
